@import 'tailwindcss';

@config "../../tailwind.config.js";


/* Galaxy background styles */
#galaxy-background, #galaxy-background-cta {
  background: linear-gradient(135deg, #f3e8ff 0%, #e9d5ff 15%, #d8b4fe 35%, #c084fc 55%, #a855f7 75%, #7c3aed 100%);
  transition: background 0.3s ease;
  will-change: scroll-position;
  contain: layout style paint;
}

.dark #galaxy-background, .dark #galaxy-background-cta {
  background: linear-gradient(135deg, #0f0f23 0%, #1a1a2e 50%, #16213e 100%);
}

/* Canvas styling */
#galaxy-canvas, #galaxy-canvas-cta {
  display: block;
  width: 100%;
  height: 100%;
  cursor: crosshair;
  will-change: transform;
  transform: translateZ(0);
<<<<<<< HEAD
}

/* Mobile viewport fixes */
@media screen and (max-width: 768px) {
  body {
    overflow-x: hidden;
  }
  
  /* Ensure galaxy backgrounds fill viewport on mobile */
  #galaxy-background, #galaxy-background-cta {
    min-width: 100vw;
    min-height: 100vh;
  }
  
  /* Prevent canvas from creating horizontal scrollbars */
  #galaxy-canvas, #galaxy-canvas-cta {
    max-width: 100vw;
    object-fit: cover;
  }
=======
>>>>>>> 2a5b9dc9
}

/* Smooth transitions for theme changes */
.transition-colors {
  transition: background-color 0.3s ease, color 0.3s ease;
}

/* Enhanced backdrop blur for better text readability */
.backdrop-blur-sm {
  backdrop-filter: blur(4px);
}

/* Navbar styles */
nav {
  backdrop-filter: blur(20px);
  -webkit-backdrop-filter: blur(20px);
}

/* Navigation link animations */
.nav-link {
  position: relative;
  overflow: hidden;
}

.nav-link::before {
  content: '';
  position: absolute;
  top: 0;
  left: -100%;
  width: 100%;
  height: 100%;
  background: linear-gradient(90deg, transparent, rgba(168, 85, 247, 0.1), transparent);
  transition: left 0.5s;
}

.nav-link:hover::before {
  left: 100%;
}

/* Ensure content doesn't go under navbar */
.main-content {
  min-height: 100vh;
}

.main-content.with-navbar {
  padding-top: 80px;
}

/* Theme toggle switch styles */
.theme-switch {
  position: relative;
  transition: all 0.3s cubic-bezier(0.4, 0, 0.2, 1);
}

.theme-switch:hover {
  transform: scale(1.05);
}

.theme-switch:active {
  transform: scale(0.95);
}

/* Switch thumb positioning - FIXED LOGIC */
.switch-thumb {
  transition: transform 0.4s cubic-bezier(0.175, 0.885, 0.32, 1.275);
  transform: translateX(-16px); /* Light mode - left position, covers sun, shows moon */
}

.dark .switch-thumb {
  transform: translateX(16px); /* Dark mode - right position, covers moon, shows sun */
}

/* Remove focus outline and customize focus ring */
.theme-switch:focus {
  outline: none !important;
  box-shadow: 0 0 0 2px rgba(168, 85, 247, 0.3);
  transition: box-shadow 0.2s ease;
}

.theme-switch:focus-visible {
  outline: none !important;
  box-shadow: 0 0 0 2px rgba(168, 85, 247, 0.5);
}

.theme-switch:hover:focus {
  box-shadow: 0 0 0 2px rgba(168, 85, 247, 0.2);
}

/* Pulse animation enhancement */
@keyframes pulse {
  0%, 100% {
    opacity: 1;
  }
  50% {
    opacity: 0.8;
  }
}

.animate-pulse {
  animation: pulse 2s cubic-bezier(0.4, 0, 0.6, 1) infinite;
}

/* Gentle pulse animation for logo */
@keyframes pulse-gentle {
  0%, 100% {
    transform: scale(1);
    filter: brightness(1);
  }
  50% {
    transform: scale(1.02);
    filter: brightness(1.1);
  }
}

.animate-pulse-gentle {
  animation: pulse-gentle 4s ease-in-out infinite;
}

/* Logo hover glow effect */
.logo-glow:hover {
  filter: drop-shadow(0 10px 20px rgba(147, 51, 234, 0.3)) 
          drop-shadow(0 0 30px rgba(219, 39, 119, 0.2))
          drop-shadow(0 0 50px rgba(147, 51, 234, 0.4))
          drop-shadow(0 0 80px rgba(219, 39, 119, 0.3)) !important;
}


/* Shiki dual theme support */
.astro-code,
.astro-code span {
  color: var(--shiki-light);
  background-color: var(--shiki-light-bg);
  font-style: var(--shiki-light-font-style);
  font-weight: var(--shiki-light-font-weight);
  text-decoration: var(--shiki-light-text-decoration);
}

html.dark .astro-code,
html.dark .astro-code span {
  color: var(--shiki-dark);
  background-color: var(--shiki-dark-bg);
  font-style: var(--shiki-dark-font-style);
  font-weight: var(--shiki-dark-font-weight);
  text-decoration: var(--shiki-dark-text-decoration);
}

.astro-code {
  @apply rounded-lg;
  @apply p-4;
}<|MERGE_RESOLUTION|>--- conflicted
+++ resolved
@@ -23,7 +23,6 @@
   cursor: crosshair;
   will-change: transform;
   transform: translateZ(0);
-<<<<<<< HEAD
 }
 
 /* Mobile viewport fixes */
@@ -43,8 +42,7 @@
     max-width: 100vw;
     object-fit: cover;
   }
-=======
->>>>>>> 2a5b9dc9
+
 }
 
 /* Smooth transitions for theme changes */
